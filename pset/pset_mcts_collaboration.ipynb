{
 "cells": [
  {
   "cell_type": "code",
   "execution_count": null,
   "metadata": {
    "nbgrader": {
     "grade": false,
     "grade_id": "cell-d807736505668a01",
     "locked": true,
     "schema_version": 1,
     "solution": false
    }
   },
   "outputs": [],
   "source": [
    "%matplotlib inline\n",
    "import math\n",
    "import random \n",
    "import time\n",
    "import unittest\n",
    "\n",
    "from node  import Node\n",
    "from mcts  import MonteCarloSearchTree\n",
    "from mcts  import execute_round, default_rollout_policy\n",
    "from state import AbstractState  as State\n",
    "from state import AbstractAction as Action\n",
    "from test  import *\n",
    "\n",
    "from gomoku_example import *\n",
    "from maze_unfinished import *\n",
    "from maze_example    import *"
   ]
  },
  {
   "cell_type": "markdown",
   "metadata": {
    "nbgrader": {
     "grade": false,
     "grade_id": "cell-8a00186f3414d78b",
     "locked": true,
     "schema_version": 1,
     "solution": false
    }
   },
   "source": [
    "# Mini-Pset: Monte Carlo Tree Search for Collaboration\n",
    "<img src=\"img/random-xkcd.png\"/>\n",
    "\n",
    "1. [Part 0: Background Information](#part-0)\n",
    "  1. [Structure of the Mini-Pset](#structure)\n",
    "  1. [*Monte Carlo* meets *Tree Search*](#monte-carlo-meets-tree-search)\n",
    "  1. [MCTS Algorithm](#mcts-alg)\n",
    "1. [Part 1: Introduction to MCTS](#part-1)\n",
    "  1. [Provided Classes](#part-1-provided-classes) \n",
    "  1. [Implement: `select` (10 points)](#selection)\n",
    "  1. [Implement: `expand` (10 points)](#expansion)\n",
    "  1. [Implement: `default_rollout_policy` (10 points)](#rollout-policy)\n",
    "  1. [Implement: `backpropagate` (10 points)](#backpropagate)\n",
    "  1. [Written Question: *MCTS with Heuristics* (10 points)](#heuristics)\n",
    "1. [Part 2: MCTS for Collaboration](#part-2)\n",
    "  1. [Provided Classes](#part-2-provided-classes) \n",
    "  1. [Implement: `Reward`, `is_terminal`, `possible_actions`, `take_action` (10 points each)](#maze)\n",
    "  1. [Written Question: *Optimal Strategy* (5 points)](#written-optimal)\n",
    "  1. [Written Question: *Maze Comparison* (5 points)](#written-comparison)"
   ]
  },
  {
   "cell_type": "markdown",
   "metadata": {
    "nbgrader": {
     "grade": false,
     "grade_id": "cell-ffd73cbbb6476b5a",
     "locked": true,
     "schema_version": 1,
     "solution": false
    }
   },
   "source": [
    "# Part 0: Background Information <a id=\"part-0\"/>\n",
    "\n",
    "## Structure of the Mini-Pset <a id=\"structure\"/>\n",
    "This mini-pset is designed to give you an introduction to Monte Carlo Tree Search (MTCS) as a general planning technique as well as an introduction to using MCTS in a collaborative multi-agent scenario. The grading breakdown for this mini-pset can be seen in the outline above.\n",
    "\n",
    "**Part 0:** provides an overview of the mini-pset, along with helpful background information regarding MCTS. The MCTS algorithm itself is described in the [MCTS Algorithm](#mcts-alg) section. Provided code for completing Part 1 and Part 2 can be found in [Part 1](#part-1-provided-classes) and [Part 2](#part-2-provided-classes), respectively.\n",
    "\n",
    "**Part 1:** focuses on introducing the core mechanics of MCTS: *Selection*, *Expansion*, *Simulation*, and *Back-Propagation*.  This is achieved by implementing each of these core methods and then exploring the results of MCTS when applied to [Gomoku](https://en.wikipedia.org/wiki/Gomoku).\n",
    "\n",
    "**Part 2:** focuses on introducing the key sub-routines that allow the MCTS functions from part 1 to be used in a collaborative multi-agent scenario. This is done by applying MCTS to a multi-agent value collection scenario that is inspired by the Kolumbo mission. \n",
    "\n",
    "---\n",
    "## *Monte Carlo* meets *Tree Search* <a id=\"monte-carlo-meets-tree-search\"/>\n",
    " <table><tr>\n",
    "    <td> <img src=\"img/random-pi-estimate.gif\" alt=\"Drawing\" style=\"width: 300px;\"/> </td>\n",
    "    <td> <img src=\"img/random-tree-search.gif\" alt=\"Drawing\" style=\"width: 300px;\"/> </td>\n",
    "</tr></table>\n",
    "\n",
    "Generally speaking, *Monte Carlo* methods are a set of algorithms that use random sampling techniques to estimate the value of unknown parameters. Monte Carlo methods are particularly useful when the state space in question is large enough that brute force enumeration is infeasible. By employing the Law of Large numbers, we know that *“As the number of identically distributed, randomly generated variables increases, their sample mean approaches their theoretical mean.”* This law serves as the basis for Monte Carlo methods. As a simple example, Monte Carlo methods can be used to estimate the mathematical value Pi. This is shown in the image above.\n",
    "\n",
    "Trees on the other hand are a restricted form of a graph that allows us to model a wide variety of decision making processes. Importantly, we can employ search methods over a tree to quickly find the optimal solution, given that the tree is of reasonable size. \n",
    "\n",
    "So what happens when we combine both paradigms? One way to think about *Monte Carlo Tree Search* is that the *Monte Carlo* mechanism serves as a method for estimating the value of a particular state in the game, done commonly with a random rollout policy, and the *Tree Search* mechanism uses an exploitation-exploration tradeoff with the value estimate and the visitation count of the node to determine which node to expand next. \n",
    "\n",
    "MCTS methods perform particularly well in scenarios when the branching factor is quite high, there are no hand-constructed heuristics available, or an anytime solution is required.  \n",
    "\n",
    "### Bandit Problems\n",
    "<img src=\"img/random-bandit-cartoon.png\" alt=\"Drawing\" style=\"width: 600px;\"/>\n",
    "\n",
    "*Bandit Problems* are a class of sequential decision making problems where an agent must chose between $K$ actions in order to maximize the cumulative reward of the agent for some amount of time horizon.  For example, the agent (the bandit) in the scenario shown in the image above is an octopus, and the possible actions available to the octopus at any point in time correspond to the available slot machine levers. The goal of the octopus is to devise an optimal policy via experimentation because the underlying reward distribution associated with each lever is unknown. This means that the octopus must estimate the potential reward of pulling a particular lever based on the past observations of taking this action. This introduces the **exploitation-exploration dilemma**: the bandit needs to take advantage of the knowledge it has already gained about the system to make choices associated with high rewards, but the bandit must also must consider unexplored actions to learn more about the underlying reward distribution of said action. \n",
    "\n",
    "A useful construct for encoding the exploitation-exploration dilemma is **regret**, where regret is the expected loss for the bandit due to not acting optimally.  In this sense, an appropriate strategy for the bandit would be to minimize this regret. To express the regret of the bandit after *n* plays, defined as $R_n$ we can write: \n",
    "\n",
    "$$R_n = \\mu^*n - \\mu_j \\Sigma_{j=1}^{K} \\mathbb{E}[T_k(n)]$$\n",
    "\n",
    "where $\\mu^*$ is the best possible expected reward and $\\mathbb{E}[T_j(n)]$ is the expected number of executions of action $j$ across $n$ trials [[1]](#references). This leads us to the notion of an Upper Confidence Bound (UCB) that a particular action is optimal because UCB suggests a policy to follow in order to minimize the growth of regret for the bandit over time.\n",
    "\n",
    "### Upper Confidence Bound (UCB)\n",
    "A useful notion for tackling bandit problems is the upper confidence bound (UCB) that a particular action is the optimal action.  The UCB is useful because it allows the agent to consider both exploitation and exploration when considering what state to explore next. Perhaps the most famous example of a UCB is known as UCB1, shown below. \n",
    "\n",
    "$$\\text{UCB1} = \\bar{X_j} + \\sqrt{\\frac{2 \\text{ln} (n)}{n_j}}$$\n",
    "\n",
    "The first term, $\\bar{X_j}$  represents the current estimated value of action $j$, which improves over time as sampling continues. This serves the exploitation term: when the average value of a particular action is high, we would like to exploit this action in the future. The next term,  $\\sqrt{\\frac{2 \\text{ln} (n)}{n_j}}$ represents the number of times that node $j$ has been sampled relative to its siblings. Here, $n$ is the number of times that node $j$’s parent has been visited in the tree, and $n_j$ is the number of times that node $j$ has been visited. This serves as the exploration term: as the value of $n_j$ relative to $n$ decreases, the UCB value increases, and we are encouraged to explore relatively unexplored states. This version of UCB can readily be extended to include an additional weighting term between the exploration and exploitation terms. We won’t get into the math here, but to summarize, the UCB1 method takes advantage of the Chernoff-Hoeffding inequality to establish provably slow growth of regret for multi-bandit problems [[2]](#references).\n",
    "\n",
    "\n",
    "---\n",
    "## MCTS Algorithm <a id=\"mcts-alg\">\n",
    "    \n",
    "As discussed in lecture, the MCTS algorithm is a general framework that consists of four key phases: *Selection*, *Expansion*, *Simulation*, and *Back-Propagation*. During the *Selection* and *Expansion* phases, the *Tree Policy* is used, while during the *Simulation* phase, the *Default Policy* is used. The MCTS algorithm allows the *Tree Policy* and *Default Policy* to take on many forms. In this mini-pset, we will focus on using the Upper Confidence Bound for Trees (UCT) to serve as the *Tree Policy* and Random Rollout as the *Default Policy.* Both of these policies are discussed in more detail below.\n",
    "\n",
    "<img src=\"img/paper-mcts.png\" style=\"width: 700px;\" >\n",
    "\n",
    "Before we get into UCT and Random Rollout, it is important to remind ourselves of the two fundamental concepts that MCTS is build upon: the value of an action may be approximated by using random simulation, and that these values may be used efficiently to adjust the policy towards a best-first strategy. \n",
    "\n",
    "### Upper Confidence Bound for Trees (UCT)\n",
    "Generally speaking Upper Confidence Bound for Trees (UCT) refers to an MCTS algorithm that utilizes some UCB variant in the tree selection policy. In our case, we will use UCB1 with an added weighting factor as our selection policy. This means that during our selection phase, we select the node with the best UCT value. Keep in mind that the UCT term already includes both exploitation and exploration incentives. Pulling things together, we get the following equation for UCT:\n",
    "\n",
    "$$\\text{UCT} = \\bar{X_j} + 2 C_p \\sqrt{\\frac{2 \\text{ln} (n)}{n_j}}$$ \n",
    "\n",
    "Again $\\bar{X_j}$ is the estimated value of taking action $j$, $n$ is how times the parent node has been visited, $n_j$ is the number of times action $j$ has been taken from this state, and $C_p$ is the additional weighting factor that can toggle the relative importance of the exploitation and exploration terms. If multiple nodes are found to have the same UCT value, the tie is broken by randomly selecting one of the nodes.\n",
    "\n",
    "The UCT criteria for *Selection* and *Expansion* is what allows for asymmetric tree growth, shown in the figure below. This asymmetric tree growth is why MCTS performs better compared to brute-force exhaustive search and pruning techniques for adversarial games, such as Alpha-Beta pruning, because MCTS will focus its search on promising areas of the tree.\n",
    "\n",
    "<img src=\"img/paper-tree-growth.png\" style=\"width: 400px;\" >\n",
    "\n",
    "### Default Policy: Random Rollout \n",
    "Once an action has been selected and expanded, it is now time to perform simulation in order to retrieve an estimate for how good (or bad) this particular state is. This is where the *Default Policy* is used to get from the current state to a terminal state. Once at the terminal state, we can assess the value of this simulated version of the game and use back-propagation to share this information up the tree. As mentioned previously, we harness the power of random sampling in our *Default Policy* by employing *Random Rollout*. Random Rollout simply chooses actions randomly from the set of possible actions at a given state until a terminal state is reached. It’s that simple. It is also possible to incorporate some heuristics to guide the behavior of the rollout, but we will not consider heuristics at this time. \n",
    "\n",
    "The figure below shows an example of a random rollout for a Tic-Tac-Toe game. Since the blue circle ends up winning the game, they improve the estimated value of the first move that was made. \n",
    "\n",
    "<img src=\"img/random-tree-rollout.png\" style=\"width: 300px;\" >\n",
    "\n",
    "## Fun Example: AlphaGo Zero\n",
    "Before jumping into the implementation work of this problem set, we quickly mention a recent example of using MCTS to devise the best Go-playing AI system to date: AlphaGo Zero, to help motivate the power of MCTS. AlphaGo Zero three core components: MCTS, Neural Networks, and Reinforcement Learning. The MCTS is used in AlphaGo Zero to determine which node to expand next in the tree, just like how we will utilize MCTS in this mini-pset. However, AlphaGo Zero also uses a Neural Network to assess the value of a state and Reinforcement Learning to update the weights of this Neural Network. Also, AlphaGo Zero had the luxury of playing against itself MANY times (approximately 19.6 million self-play games), on a high-powered machine. That said, MCTS is still the workhorse that pucks out the next move to make. [[3]](#references)\n",
    " <table><tr>\n",
    "    <td> <img src=\"img/random-go-performance.gif\" alt=\"Drawing\" style=\"width: 500px;\"/> </td>\n",
    "    <td> <img src=\"img/random-lee-sedol.jpg\" alt=\"Drawing\" style=\"width: 400px;\"/> </td>\n",
    "</tr></table>"
   ]
  },
  {
   "cell_type": "markdown",
   "metadata": {
    "nbgrader": {
     "grade": false,
     "grade_id": "cell-744c8c9c22888a18",
     "locked": true,
     "schema_version": 1,
     "solution": false
    }
   },
   "source": [
    " ---\n",
    "# Part 1: Introduction to MCTS <a id=\"part-1\"/>\n",
    "\n",
    "In Part 1 of the mini-pset, you are asked to implement the four stages of the MCTS algorithm. After validating your code for each of these stages, you can see how your algorithm helps build a Gomoku AI!\n",
    "\n",
    "The core objective of Gomoku is to get five of your tokens aligned in a row, either horizontally, vertically, or in either diagonal direction. At any given turn during the game, you are allowed to place your token in any free space. The game ends as soon as five-in-a-row is achieved somewhere on the board, and the game is typically played on a Go board. However, the specific rules regarding how to play Gomoku are not important for the mini-pset because the core mechanics of MCTS are not specific to a particular game or scenario. To support the simulation of the Gomoku game, we have provided you with `GomokuState` and `GomokuAction` classes that embody the mechanics of the Gomoku game. You will not need to interact with these classes directly. An example of the Gomoku game is shown below.\n",
    "\n",
    "<img src=\"img/gomoku_example_initial_state.png\" style=\"width: 400px;\" >\n",
    "    \n",
    "---\n",
    "<div class=\"alert alert-block alert-warning\">\n",
    "    \n",
    "## Provided Classes <a id=\"part-1-provided-classes\"/>\n",
    "\n",
    "\n",
    "You are now asked to finish several key components in Monte Carlo Tree Search, namely the `select`, `expand`, `default_rollout_policy` and `backpropagate` functions. You will need to use the `Node` class that we have provide.\n",
    "\n",
    "### `Node` Class\n",
    "\n",
    "`Node` **member variables** (accessible via `my_node.children`, etc):\n",
    "1. `children`: a dictionary that maps `Action` objects to `Node` objects, representing the children of the  node\n",
    "1. `tot_reward`: a float of reward that has been back-propagated to this node\n",
    "1. `num_samples`: an int of number of samples that has been back-propagated to this node\n",
    "\n",
    "`Node` **properties** (accessible via `my_node.state`, etc):\n",
    "1. `state`: a `State` object corresponding to state of the node\n",
    "1. `parent`: a `Node` object that is the parent\n",
    "1. `unused_edges`: a list of `Action` objects that have not contributed to building child nodes (i.e. unexplored actions from this node)\n",
    "1. `is_terminal`: a bool representing whether or not the `State` object associated with the node is a terminal state\n",
    "1. `depth`: an int of the depth of the node. The depth of a root node is 1 (the parent of the root node is `None`)\n",
    "1. `is_expanded`: a bool representing whether all possible actions and associated child nodes have been added to the `children` dictionary\n",
    "\n",
    "`Node` **methods** (accessible via `my_node.add_child(new_action)`)\n",
    "1. `add_child(action)`: if `action` is in the list `unused_edges`, then this method builds a new `Node` object called `child`, adds the key-value pair `action`:`child` to the `children` dictionary, and returns returns `child`\n",
    "</div>\n",
    "\n",
    "\n",
    "\n",
    "### Hints\n",
    "- when making random selection from a list of variables, use the `random.choice()` function\n",
    "- when evalauting the natural log, you can use `math.log()` "
   ]
  },
  {
   "cell_type": "markdown",
   "metadata": {
    "nbgrader": {
     "grade": false,
     "grade_id": "cell-2f1c1dc82cdbe3ee",
     "locked": true,
     "schema_version": 1,
     "solution": false
    }
   },
   "source": [
    "---\n",
    "## Implement: `select` (10 points) <a id=\"selection\"/>\n",
    "<img src=\"img/paper-selection.png\" style=\"width: 700px;\" >\n",
    "\n",
    "Selecting a node to expand is based on choosing the node with the maximal upper confidence bound (UCB):\n",
    "$$UCB=\\left(\\frac{\\text{total_reward}}{\\text{number_of_samples_of_the_child_node}}\\right)+\\sqrt{2\\frac{\\ln({\\text{number_of_samples_of_the_parent_node})}}{\\text{number_of_samples_of_the child_node}}}$$\n",
    "where the first term is the average reward per sample (the exploitation term), and the second term, coming from Hoeffding's inequality, will favor less unexplored choices (the exploration term).\n",
    "\n",
    "Later when we are choosing the best strategy for the agent (we are actually taking an action in real-life rather than simulating actions in MCTS), we pursue pure exploitation. This means that we need a way to toggle on and off the exploration term. To achieve this, we add an additional term called the “exploration_constant” to the equation, giving us the resulting definition of UCB:\n",
    "\n",
    "$$UCB=\\left(\\frac{\\text{total_reward}}{\\text{number_of_samples_of_the_child_node}}\\right)+\\text{exploration_constant}*\\sqrt{2\\frac{\\ln({\\text{number_of_samples_of_the_parent_node})}}{\\text{number_of_samples_of_the child_node}}}$$\n",
    "\n",
    "Remember to used the [Provided Classes](#part-1-provided-classes) when implementing!"
   ]
  },
  {
   "cell_type": "code",
   "execution_count": null,
   "metadata": {
    "nbgrader": {
     "grade": false,
     "grade_id": "cell-5146225d8db989b4",
     "locked": false,
     "schema_version": 1,
     "solution": true
    }
   },
   "outputs": [],
   "source": [
    "def select(node: Node, exploration_const: float = 1.0) -> (Action, Node):\n",
    "    \"\"\" Select the best child node based on UCB; if there are multiple\n",
    "        child nodes with the same max UCB, randomly select one\n",
    "        (using the UCB definition mentioned above with the exploration constant)\n",
    "    :param node: The parent node\n",
    "    :param exploration_const: The exploration constant in UCB formula\n",
    "    :return: an (action, child) tuple representing the best choice in terms of UCB,\n",
    "             where action is an Action object and child is a Node object\n",
    "    \"\"\"\n",
    "    ### BEGIN SOLUTION\n",
    "    best_ucb = -math.inf\n",
    "    best_actions = []\n",
    "        \n",
    "    for action, child in node.children.items():\n",
    "        node_ucb = (child.tot_reward / child.num_samples\n",
    "                    + exploration_const *\n",
    "                    math.sqrt(2.0 * math.log(node.num_samples) /\n",
    "                              child.num_samples))\n",
    "        if node_ucb > best_ucb:\n",
    "            best_ucb = node_ucb\n",
    "            best_actions = [action]\n",
    "        elif node_ucb == best_ucb:\n",
    "            best_actions.append(action)\n",
    "        \n",
    "    best_action = random.choice(best_actions)\n",
    "    return best_action, node.children[best_action]\n",
    "    ### END SOLUTION"
   ]
  },
  {
   "cell_type": "code",
   "execution_count": null,
   "metadata": {
    "nbgrader": {
     "grade": true,
     "grade_id": "cell-1728113dfcfcc33f",
     "locked": true,
     "points": 10,
     "schema_version": 1,
     "solution": false
    }
   },
   "outputs": [],
   "source": [
    "test_select(select)\n",
    "test_ok()"
   ]
  },
  {
   "cell_type": "markdown",
   "metadata": {},
   "source": [
    "---\n",
    "## Implement: `expand` (10 points) <a id=\"expansion\"/>\n",
    "<img src=\"img/paper-expansion.png\" style=\"width: 700px;\" >\n",
    "Suppose that you have selected a non-terminal node that has not yet been expanded. As a reminder, a node “terminal” means that we stop simulation, assess the reward that was accumulated, and back-propagate the results up the tree. The terminal condition could be based on time, the depth of the tree, etc. Also, as a reminder, a node being “expanded” means that all of the possible actions that can be taken from the node are already in the tree as children of the node. The UCB selection process only considers fully expanded nodes. Once a node is reached that has not yet been “expanded”, the `expand` process is called. The `expand` process randomly selects an action from the list of available untaken actions, adds the new child node to the `children` dictionary, and returns the child node.\n",
    "\n",
    "Remember to used the [Provided Classes](#part-1-provided-classes) when implementing!"
   ]
  },
  {
   "cell_type": "code",
   "execution_count": null,
   "metadata": {
    "nbgrader": {
     "grade": false,
     "grade_id": "cell-8cac40d673a2ac43",
     "locked": false,
     "schema_version": 1,
     "solution": true
    }
   },
   "outputs": [],
   "source": [
    "def expand(node: Node) -> Node:\n",
    "    \"\"\" Randomly select an untried action and create a child node based on it\n",
    "        Return the new child node\n",
    "    :param node: The parent node\n",
    "    :return: The child node\n",
    "    \"\"\"\n",
    "    if node.is_expanded:\n",
    "        raise Exception(\"Should not expand a node that has already been expanded\")\n",
    "        \n",
    "    ### BEGIN SOLUTION\n",
    "    action = random.choice(node.unused_edges)\n",
    "    return node.add_child(action)\n",
    "    ### END SOLUTION\n"
   ]
  },
  {
   "cell_type": "code",
   "execution_count": null,
   "metadata": {
    "nbgrader": {
     "grade": true,
     "grade_id": "cell-d6f102ff29b07b2b",
     "locked": true,
     "points": 10,
     "schema_version": 1,
     "solution": false
    }
   },
   "outputs": [],
   "source": [
    "test_expand(expand)\n",
    "test_ok()"
   ]
  },
  {
   "cell_type": "markdown",
   "metadata": {},
   "source": [
    "---\n",
    "## Implement: `default_rollout_policy` (10 points) <a id=\"rollout-policy\"/>\n",
    "<img src=\"img/paper-simulation.png\" style=\"width: 700px;\" >\n",
    "\n",
    "As mentioned in [Part 0](#mcts-alg), the default rollout policy is to randomly select actions from the set of possible actions until a terminal state is reached.\n",
    "\n",
    "Remember to used the [Provided Classes](#part-1-provided-classes) when implementing!\n",
    "- `State` objects have a property `is_terminal` to represent whether a it is a terminal state\n",
    "- `State` objects have a property `possible_actions` which is a list of `Action` objects that are available from the current state.\n",
    "- `State` objects have a member  `execute_action(action)` which takes an `Action` object as input and returns a copy of the resulting `State` object after taking the action\n",
    "- `random.choice()` can be used to randomly select an action from a list of actions."
   ]
  },
  {
   "cell_type": "code",
   "execution_count": null,
   "metadata": {
    "nbgrader": {
     "grade": false,
     "grade_id": "cell-04f2b4885acdea15",
     "locked": false,
     "schema_version": 1,
     "solution": true
    }
   },
   "outputs": [],
   "source": [
    "def default_rollout_policy(state: State) -> float:\n",
    "    \"\"\" The default policy for simulation is to randomly (uniform distribution)\n",
    "        select an action to update the state and repeat the simulation until\n",
    "        a terminal state is reached\n",
    "    :param state: The starting state\n",
    "    :return: The reward at the terminal state\n",
    "    \"\"\"\n",
    "    ### BEGIN SOLUTION\n",
    "    while not state.is_terminal:\n",
    "        action = random.choice(state.possible_actions)\n",
    "        state = state.execute_action(action)\n",
    "    return state.reward\n",
    "    ### END SOLUTION"
   ]
  },
  {
   "cell_type": "code",
   "execution_count": null,
   "metadata": {
    "nbgrader": {
     "grade": true,
     "grade_id": "cell-6c3db0bef45352e1",
     "locked": true,
     "points": 10,
     "schema_version": 1,
     "solution": false
    }
   },
   "outputs": [],
   "source": [
    "test_default_rollout_policy(default_rollout_policy)\n",
    "test_ok()"
   ]
  },
  {
   "cell_type": "markdown",
   "metadata": {},
   "source": [
    "---\n",
    "## Implement: `backpropagate` (10 points) <a id=\"backpropagate\"/>\n",
    "<img src=\"img/paper-back-propagation.png\" style=\"width: 700px;\" >\n",
    "\n",
    "After simulation is performed and a terminal node is reached, the next thing to do is to update the visit counts and the total reward achieved for relevant nodes. In this case, the relevant nodes are sequence of parent node after parent node until the root node is reached. \n",
    "\n",
    "Remember to used the [Provided Classes](#part-1-provided-classes) when implementing!\n",
    "- `Node` objects have a member property `parent`\n",
    "- `Node` objects store visit count and total reward at member variables `num_samples` and `tot_reward` respectively"
   ]
  },
  {
   "cell_type": "code",
   "execution_count": null,
   "metadata": {
    "nbgrader": {
     "grade": false,
     "grade_id": "cell-20127172b9eb7705",
     "locked": false,
     "schema_version": 1,
     "solution": true
    }
   },
   "outputs": [],
   "source": [
    "def backpropagate(node: Node, reward: float = 0.0) -> None:\n",
    "    \"\"\" Propagate the reward and sample count from the specified node\n",
    "        back all the way to the root node (the node with None as parent)\n",
    "    :param node: The node wheresimulation is performed and\n",
    "        the reward is evaluated\n",
    "    :param reward: The reward at the node\n",
    "    \"\"\"\n",
    "    ### BEGIN SOLUTION\n",
    "    while node is not None:\n",
    "        node.num_samples += 1\n",
    "        node.tot_reward += reward\n",
    "        node = node.parent\n",
    "    ### END SOLUTION\n",
    "\n"
   ]
  },
  {
   "cell_type": "code",
   "execution_count": null,
   "metadata": {
    "nbgrader": {
     "grade": true,
     "grade_id": "cell-e77f09e169ac4a3e",
     "locked": true,
     "points": 10,
     "schema_version": 1,
     "solution": false
    }
   },
   "outputs": [],
   "source": [
    "test_backpropagate(expand)\n",
    "test_ok()"
   ]
  },
  {
   "cell_type": "markdown",
   "metadata": {},
   "source": [
    "---\n",
    "## Written Question: *MCTS with Heuristics* (10 points) <a id=\"heuristics\"/>\n",
    "\n",
    "Now that you have implemented the MCTS algorithm, you should be ready to use it run it on the Gomoku problem. The Gomoku game that we provide you with has already been partially played out in order to prevent long run-times on the Jupyter hub. That said, please note that the simulation may take up to 3-5 minutes to complete the game. To ensure that the simulation always terminates in a reasonable number of steps and to make sure that the results observed by everyone are similar, we have fixed the random seed. Also, note that black tokens start off with an advantage, so if they were a good Gomoku player, they should always win. Keep this in mind when you interpret the simulation results. The initial game state is shown below.\n",
    "\n",
    "<img src=\"img/gomoku_example_initial_state.png\" style=\"width: 500px;\" >\n",
    "\n",
    "The following two code bocks offer two different simulations that you can test your MCTS algorithm on. The first simulation considers all free board spaces as a possible “next_action”. However, the second simulation only considers the free board spaces that are adjacent to a non-free board space to be part of the set of possible “next_actions”. Essentially, this adjustment serves as a heuristic that biases the search towards adjacent action sequences rather than playing moves randomly across the board. "
   ]
  },
  {
   "cell_type": "code",
   "execution_count": null,
   "metadata": {},
   "outputs": [],
   "source": [
<<<<<<< HEAD
    "simulate_with_black_sample_arbitrarily(select_policy=select,\n",
    "                                       expand_policy=expand,\n",
    "                                       simulate_policy=default_rollout_policy,\n",
    "                                       backpropagate_policy=backpropagate,\n",
    "                                       num_iters=1000)"
=======
    "simulate_with_black_sample_arbitrarily(MonteCarloSearchTree)"
>>>>>>> ea4b25cb
   ]
  },
  {
   "cell_type": "code",
   "execution_count": null,
   "metadata": {},
   "outputs": [
    {
     "name": "stdout",
     "output_type": "stream",
     "text": [
      "Action (player BLACK takes position (1, 3))\n",
      "Action (player WHITE takes position (2, 4))\n",
      "Action (player BLACK takes position (4, 3))\n",
      "Action (player WHITE takes position (4, 2))\n",
      "Action (player BLACK takes position (5, 3))\n"
     ]
    }
   ],
   "source": [
<<<<<<< HEAD
    "simulate_with_black_sample_neighborhood(select_policy=select,\n",
    "                                        expand_policy=expand,\n",
    "                                        simulate_policy=default_rollout_policy,\n",
    "                                        backpropagate_policy=backpropagate,\n",
    "                                        num_iters=1000)"
=======
    "simulate_with_black_sample_neighborhood(MonteCarloSearchTree)"
>>>>>>> ea4b25cb
   ]
  },
  {
   "cell_type": "markdown",
   "metadata": {
    "nbgrader": {
     "grade": false,
     "grade_id": "cell-793cd5e209540b17",
     "locked": true,
     "schema_version": 1,
     "solution": false
    }
   },
   "source": [
<<<<<<< HEAD
    "Since the simulation is very random when the number of iterations is limited to a smaller value, and it takes quite long to perform a large-sample simulation, we provide everyone with our sample results, to answer the following question."
=======
    "**Question:** Which strategy generates a better result (the fully random strategy or the heuristic-augmented strategy)? Explain why. Could you come up with some potential methods to improve the performance of MCTS in Gomoku games?\n",
    "\n",
    "**Note:** if you had trouble getting the simulation to run, you can turn the block below that starts with *“## MCTS Team Results ”* from a Jupyter **code** block to a Jupyter **markdown** block, so you should still be able to answer the question. "
>>>>>>> ea4b25cb
   ]
  },
  {
   "cell_type": "code",
   "execution_count": null,
   "metadata": {
    "nbgrader": {
     "grade": false,
     "grade_id": "cell-b6d22922079895a9",
     "locked": true,
     "schema_version": 1,
     "solution": false
    }
   },
   "outputs": [],
   "source": [
    "## MCTS Team Results \n",
    "\n",
    "### Simulation 1: <img src=\"img/gomoku_example_simulation_result_black_takes_any_moves.png\" style=\"width: 500px;\" >\n",
    "\n",
    "### Simulation 2: <img src=\"img/gomoku_example_simulation_result_black_takes_neighboring_moves.png\" style=\"width: 500px;\" >"
   ]
  },
  {
   "cell_type": "markdown",
   "metadata": {
    "nbgrader": {
     "grade": true,
     "grade_id": "cell-d4021b380fffb2a4",
     "locked": false,
     "points": 10,
     "schema_version": 1,
     "solution": true
    }
   },
   "source": [
    "YOUR ANSWER HERE"
   ]
  },
  {
   "cell_type": "markdown",
   "metadata": {
    "nbgrader": {
     "grade": false,
     "grade_id": "cell-83e5a0a7a1657c49",
     "locked": true,
     "schema_version": 1,
     "solution": false
    }
   },
   "source": [
    "---\n",
    "# Part 2: MCTS for Collaboration <a id=\"part-2\"/>\n",
    "\n",
    "## AUV Reward Collection Problem\n",
    "In Part 1, you have implemented the core MCTS algorithm. In Part 2, you will learn how to model a situation that supports multi-agent collaboration and also supports the usage of the MCTS functions that you have already implemented. \n",
    "\n",
    "Suppose you are given 3 AUVs and your task is to use them to explore valuable locations of an underwater area, which has been spatially discretized across an *xy* grid. An example of this scenario is shown below:\n",
    "\n",
    "<img src=\"img/maze_example_1.png\" style=\"width: 500px;\" >\n",
    "\n",
    "The time-horizon is also discretized into 15 steps. Vehicle dynamics are ignored and the possibility of vehicle-vehicle collisions are ignored. At each time step, an AUV can move to one of the four adjacent tiles in the NSEW cardinal directions (no diagonal transitions are allowed). However, vehicles are not allowed to transition into a tile that contains an obstacle. Obstacles are shown in red in the visualization. The valued regions are shown as blue circles, with the larger circle representing a higher reward region. \n",
    "\n",
    "We refer to example above as “Maze Example 1”. The task is to model this problem so that the MCTS functions implemented in Part 1 can be applied (and you will know how we implemented the Gomoku game because they are quite similar).\n",
    "\n",
    "---\n",
    "<div class=\"alert alert-block alert-warning\">\n",
    "    \n",
    "## Provided Classes <a id=\"part-2-provided-classes\"/>\n",
    "\n",
    "We have provided a class `UnfinishedMazeState`, and your job is to finish building the class `MazeState`, which is a subclass of `UnfinishedMazeState` (this means that `MazeState` inherits many of the AUV-specific functions from `UnfinishedMazeState`, but not all of the functions necessary for compatibility with MCTS are implemented yet — your job is to implement these functions) . To be more specific, you need to implement four key properties/methods, namely `is_terminal`, `reward`, `possible_actions` and `take_action`. We have have provided you with the following classes:\n",
    "\n",
    "### `MazeAction` Class\n",
    "`MazeAction` Constructor:\n",
    "1. `MazeAction(agent_index: int, position: (int, int))`: constructs a `MazeAction` object,  where `agent_index` indicates which AUV should move, and position is a tuple representing where it is moving toward. For exampled `MazeAction(0, (10,10))` would be a `MazeAction` object that represents agent 0 moving to position (10,10). \n",
    "\n",
    "`MazeAction` Properties: \n",
    "1.  `agent_index` : the index that represents which agent performed this action \n",
    "1.  `position`: the position that the agent moved to by taking this action\n",
    "\n",
    "---\n",
    "### `MazeEnvironment` Class\n",
    "`MazeEnvironment`  Properties:\n",
    "1. `rewards`: a dictionary mapping position of type `(int, int)` to a reward value of type `float`\n",
    "1. `obstacles`: a set of position locations `(int, int)` , such that every grid cell contained in the `obstacles` set is considered an obstacle\n",
    "\n",
    "---\n",
    "### `UnfinishedMazeState` Class\n",
    "`UnfinishedMazeState` Properties:\n",
    "1. `paths`: a list of paths, \\[`path_0`, `path_1`, `path_2`, $\\ldots$\\], where each path `path_i` is a list of position tuples `(int, int)` that represent the trajectory of agent `i`. The first `(int,int)` tuple in `path_i` is the initial state of agent `i` and the last `(int, int)` tuple in `path_i` is the current state of agent `i`. pa the last tuple is current position of agent $i$. This property records the trajectories of all agents. \n",
    "1. `time_remains`: an int that represents the number of time steps remaining in the problem (this represents the time-horizon constraint that the mission must be completed by *x* time)\n",
    "1. `visited`: the set of visited position tuples `(int, int)` (the union of the visit locations amongst the multiple agents)\n",
    "1. `turn`: an int object indicating which agent should move. It is assumed the first agent is given by `int=0`\n",
    "1. `switch_agent`: which will properly update `turn` so the next agent can move; if all agents have moved for a round, then the `time_remains` property would be updated\n",
    "1. `environment`: a `MazeEnvironment` object that represents the environment\n",
    "\n",
    "`UnfinishedMazeState` Methods:\n",
    "1. `switch_agent()`:  updates the `turn` property to indicate that it is next agents turn. Once all agents have moved for a given time-interval round, then the `time_remains` property would be updated.\n",
    "1. `is_in_range(position)`: takes in a position tuple `(int, int)` as input and returns a bool, that indicates  whether a position is inside the problem domain."
   ]
  },
  {
   "cell_type": "markdown",
   "metadata": {
    "nbgrader": {
     "grade": false,
     "grade_id": "cell-cd41ae2aab0ff26b",
     "locked": true,
     "schema_version": 1,
     "solution": false
    }
   },
   "source": [
    "## Implement: `Reward`, `is_terminal`, `possible_actions`, `take_action` (10 points each) <a id =\"maze\">\n",
    "    \n",
    "Using the [Provided Classes](#part-2-provided-classes) above, implement the following functions:\n",
    "Using the [Provided Classes](#part-2-provided-classes) above, implement the following functions:\n",
    "- `reward()`: returns a `float` that represents the total collected reward given the state of the environment. Note that reward is only collected from a location once the location has been visited, and multiple rewards can not be retrieved from the same position.\n",
    "\n",
    "\n",
    "- `is_terminal()`: returns a bool if and only if the the state is terminal. Remember that the state is terminal once no time is remaining. \n",
    "\n",
    "\n",
    "- `possible_actions()`: returns the list of `MazeAction` objects that represent the possible actions that can be taken from this state of the `MazeState`. Note that you are only generating the possible actions for a single agent. To do so, you must consider the following: what agent must take an action next, where this agent is currently located, the viable domain of the problem, and the obstacles in the environment.\n",
    "\n",
    "\n",
    "- `take_action(maze_action)`: given a `MazeAction` action, executes the action and returns the state of the `MazeState` after completing the action.  To do so, you must consider the following: the affect of executing this action on the `paths` property of `MazeState`, the affect of executing this action on the `turn` property of `MazeState`, and the affect of executing this action on the `time_remains` property of `MazeState`. \n",
    "\t- (**hint 1:** the number of agents can be accessed via `len(my_maze_state.paths)`) \n",
    "\t- (**hint 2:** when `my_maze_state.turn == 0`we know that all agents have executed for a given window of time)\n",
    "    \n",
    "    \n",
    "*Note that you can implement these methods sequentially because the test checkers only require that the individual functions are correct, not that the entire class is implemented correctly.*"
   ]
  },
  {
   "cell_type": "code",
   "execution_count": null,
   "metadata": {
    "nbgrader": {
     "grade": false,
     "grade_id": "cell-6b0bdf7561c6381e",
     "locked": false,
     "schema_version": 1,
     "solution": true
    }
   },
   "outputs": [],
   "source": [
    "class MazeState(UnfinishedMazeState):\n",
    "\n",
    "    def __init__(self, environment: MazeEnvironment, time_remains: int = 10):\n",
    "        \"\"\" Create a state of the AUV reward-collection game\n",
    "        \"\"\"\n",
    "        super(UnfinishedMazeState, self).__init__(environment, time_remains)\n",
    "\n",
    "        \n",
    "    @property\n",
    "    def reward(self) -> float:\n",
    "        \"\"\" The total reward at the current state is value of\n",
    "            rewards that have been visited by agents\n",
    "        \"\"\"\n",
    "        ### BEGIN SOLUTION\n",
    "        reward = 0.0\n",
    "        for target_position in self._environment.rewards:\n",
    "            if target_position in self.visited:\n",
    "                reward += self._environment.rewards[target_position]\n",
    "        return reward\n",
    "        ### END SOLUTION\n",
    "        \n",
    "        \n",
    "    @property\n",
    "    def is_terminal(self) -> bool:\n",
    "        \"\"\" The only terminal condition is no time remains\n",
    "        \"\"\"\n",
    "        ### BEGIN SOLUTION\n",
    "        return self.time_remains <= 0\n",
    "        ### END SOLUTION\n",
    "    \n",
    "        \n",
    "    @property\n",
    "    def possible_actions(self) -> list:\n",
    "        \"\"\" The possible actions based on the current state\n",
    "            Note that you are only moving a single agent\n",
    "        \"\"\"\n",
    "        ### BEGIN SOLUTION\n",
    "        i, j = self._paths[self._turn][-1]\n",
    "        actions = [MazeAction(self._turn, (i + 1, j)),\n",
    "                   MazeAction(self._turn, (i - 1, j)),\n",
    "                   MazeAction(self._turn, (i, j + 1)),\n",
    "                   MazeAction(self._turn, (i, j - 1))]\n",
    "        return [MazeAction(self._turn, action.position) for action in actions if\n",
    "                self.is_in_range(action.position) and\n",
    "                action.position not in self._environment.obstacles]\n",
    "        ### END SOLUTION\n",
    "    \n",
    "    \n",
    "    def take_action(self, action: MazeAction) -> \"MazeState\":\n",
    "        \"\"\" Execute the action based on the current state\n",
    "            You can assume that the action is always valid\n",
    "        :param action: The action\n",
    "        :return: The state after being updated\n",
    "        \"\"\"\n",
    "        ### BEGIN SOLUTION\n",
    "        self._paths[self._turn].append(action.position)\n",
    "        self._turn = (self._turn + 1) % len(self._paths)\n",
    "        if self._turn == 0:  # When all agents have taken a turn of actions\n",
    "            self._time_remains -= 1\n",
    "        return self\n",
    "        ### END SOLUTION"
   ]
  },
  {
   "cell_type": "code",
   "execution_count": null,
   "metadata": {
    "nbgrader": {
     "grade": true,
     "grade_id": "cell-1315a5a1f55ef576",
     "locked": true,
     "points": 10,
     "schema_version": 1,
     "solution": false
    }
   },
   "outputs": [],
   "source": [
    "test_reward(MazeState)\n",
    "test_ok()"
   ]
  },
  {
   "cell_type": "code",
   "execution_count": null,
   "metadata": {
    "nbgrader": {
     "grade": true,
     "grade_id": "cell-d5a1a4a7e0465456",
     "locked": true,
     "points": 10,
     "schema_version": 1,
     "solution": false
    }
   },
   "outputs": [],
   "source": [
    "test_is_terminal(MazeState)\n",
    "test_ok()"
   ]
  },
  {
   "cell_type": "code",
   "execution_count": null,
   "metadata": {
    "nbgrader": {
     "grade": true,
     "grade_id": "cell-727963e36b39a45f",
     "locked": true,
     "points": 10,
     "schema_version": 1,
     "solution": false
    }
   },
   "outputs": [],
   "source": [
    "test_possible_actions(MazeState)\n",
    "test_ok()"
   ]
  },
  {
   "cell_type": "code",
   "execution_count": null,
   "metadata": {
    "nbgrader": {
     "grade": true,
     "grade_id": "cell-53bbf722c18cb613",
     "locked": true,
     "points": 10,
     "schema_version": 1,
     "solution": false
    }
   },
   "outputs": [],
   "source": [
    "test_take_action(MazeState)\n",
    "test_ok()"
   ]
  },
  {
   "cell_type": "markdown",
   "metadata": {
    "nbgrader": {
     "grade": false,
     "grade_id": "cell-ed208f2fad599bca",
     "locked": true,
     "schema_version": 1,
     "solution": false
    }
   },
   "source": [
    "After your code is validated, you can run the simulation. Note that the simulation would take several minutes and we have fixed the random seed.\n",
    "\n",
    "You can check the check the correctness of your code in incremental steps \n",
    "TODO -- mention that tests assume order of implementation is correct\n",
    "TODO -- add block for students to run if they cannot get the simulation to work"
   ]
  },
  {
   "cell_type": "code",
   "execution_count": null,
   "metadata": {
    "nbgrader": {
     "grade": false,
     "grade_id": "cell-17490e9cea392f13",
     "locked": true,
     "schema_version": 1,
     "solution": false
    }
   },
   "outputs": [],
   "source": [
    "simulate(maze_example_1()).visualize()"
   ]
  },
  {
   "cell_type": "markdown",
   "metadata": {
    "nbgrader": {
     "grade": false,
     "grade_id": "cell-44ca767688d476b4",
     "locked": true,
     "schema_version": 1,
     "solution": false
    }
   },
   "source": [
    "---\n",
    "## Written Question: *Optimal Strategy* (5 points) <a id=\"written-optimal\"/>\n",
    "\n",
    "What is the optimal strategy? You only need to conceptually describe it. There is no need to enter the exact moves for each time steps.\n",
    "\n",
    "For example:\n",
    "> The AUV starting at (13, 8) should first collect the reward at (14, 10), (14, 11), and then move towards the reward at (15, 8)\n",
    "> The AUV starting at (7, 7) should move towards the reward at (11, 2)\n",
    "> The AUV starting at (12, 12) should move towards the reward at (4, 19)"
   ]
  },
  {
   "cell_type": "markdown",
   "metadata": {
    "nbgrader": {
     "grade": true,
     "grade_id": "cell-25cdfc53a4e11f2d",
     "locked": false,
     "points": 5,
     "schema_version": 1,
     "solution": true
    }
   },
   "source": [
    "YOUR ANSWER HERE"
   ]
  },
  {
   "cell_type": "markdown",
   "metadata": {
    "nbgrader": {
     "grade": false,
     "grade_id": "cell-508fc0042443dd14",
     "locked": true,
     "schema_version": 1,
     "solution": false
    }
   },
   "source": [
    "Now, run the simulation. The execution will again take several minutes."
   ]
  },
  {
   "cell_type": "code",
   "execution_count": null,
   "metadata": {
    "nbgrader": {
     "grade": false,
     "grade_id": "cell-40f6bdd9ff826f63",
     "locked": true,
     "schema_version": 1,
     "solution": false
    }
   },
   "outputs": [],
   "source": [
    "simulate(maze_example_1()).visualize()"
   ]
  },
  {
   "cell_type": "markdown",
   "metadata": {
    "nbgrader": {
     "grade": false,
     "grade_id": "cell-3e39854823691bcd",
     "locked": true,
     "schema_version": 1,
     "solution": false
    }
   },
   "source": [
    "---\n",
    "## Written Question: *Maze Comparison* (5 points) <a id=\"written-comparison\"/>\n",
    "\n",
    "\n",
    "When using the default rollout policy, do you think MCTS will perform equally well in Maze Example 2 as in Maze Example 1? Explain why."
   ]
  },
  {
   "cell_type": "code",
   "execution_count": null,
   "metadata": {
    "nbgrader": {
     "grade": false,
     "grade_id": "cell-1ae33ce4e0c56bfb",
     "locked": true,
     "schema_version": 1,
     "solution": false
    }
   },
   "outputs": [],
   "source": [
    "simulate(maze_example_2()).visualize()"
   ]
  },
  {
   "cell_type": "markdown",
   "metadata": {
    "nbgrader": {
     "grade": true,
     "grade_id": "cell-b07cc8047b2ed26e",
     "locked": false,
     "points": 5,
     "schema_version": 1,
     "solution": true
    }
   },
   "source": [
    "YOUR ANSWER HERE"
   ]
  },
  {
   "cell_type": "markdown",
   "metadata": {
    "deletable": false,
    "nbgrader": {
     "grade": false,
     "grade_id": "cell-af0a8bf29b28875b",
     "locked": true,
     "schema_version": 1,
     "solution": false
    }
   },
   "source": [
    "## References <a id=\"references\">\n",
    "[1] Browne et. al. 2012, *A Survey of Monte Carlo Tree Search Methods*, IEEE.\n",
    "\n",
    "[2] Auer et. al. 2001, *Finite-time Analysis of the Multiarmed Bandit Problem*, International Conference on Machine Learning.\n",
    "\n",
    "[3] Silver et. al. 2017, *Mastering Chess and Shogi by Self-Play with a General Reinforcement Learning Algorithm*, arXiv."
   ]
  },
  {
   "cell_type": "code",
   "execution_count": null,
   "metadata": {},
   "outputs": [],
   "source": []
  }
 ],
 "metadata": {
  "celltoolbar": "Create Assignment",
  "kernelspec": {
   "display_name": "Python 3",
   "language": "python",
   "name": "python3"
  },
  "language_info": {
   "codemirror_mode": {
    "name": "ipython",
    "version": 3
   },
   "file_extension": ".py",
   "mimetype": "text/x-python",
   "name": "python",
   "nbconvert_exporter": "python",
   "pygments_lexer": "ipython3",
   "version": "3.6.1"
  }
 },
 "nbformat": 4,
 "nbformat_minor": 2
}<|MERGE_RESOLUTION|>--- conflicted
+++ resolved
@@ -510,44 +510,16 @@
    "metadata": {},
    "outputs": [],
    "source": [
-<<<<<<< HEAD
-    "simulate_with_black_sample_arbitrarily(select_policy=select,\n",
-    "                                       expand_policy=expand,\n",
-    "                                       simulate_policy=default_rollout_policy,\n",
-    "                                       backpropagate_policy=backpropagate,\n",
-    "                                       num_iters=1000)"
-=======
     "simulate_with_black_sample_arbitrarily(MonteCarloSearchTree)"
->>>>>>> ea4b25cb
    ]
   },
   {
    "cell_type": "code",
    "execution_count": null,
    "metadata": {},
-   "outputs": [
-    {
-     "name": "stdout",
-     "output_type": "stream",
-     "text": [
-      "Action (player BLACK takes position (1, 3))\n",
-      "Action (player WHITE takes position (2, 4))\n",
-      "Action (player BLACK takes position (4, 3))\n",
-      "Action (player WHITE takes position (4, 2))\n",
-      "Action (player BLACK takes position (5, 3))\n"
-     ]
-    }
-   ],
-   "source": [
-<<<<<<< HEAD
-    "simulate_with_black_sample_neighborhood(select_policy=select,\n",
-    "                                        expand_policy=expand,\n",
-    "                                        simulate_policy=default_rollout_policy,\n",
-    "                                        backpropagate_policy=backpropagate,\n",
-    "                                        num_iters=1000)"
-=======
+   "outputs": [],
+   "source": [
     "simulate_with_black_sample_neighborhood(MonteCarloSearchTree)"
->>>>>>> ea4b25cb
    ]
   },
   {
@@ -562,13 +534,9 @@
     }
    },
    "source": [
-<<<<<<< HEAD
-    "Since the simulation is very random when the number of iterations is limited to a smaller value, and it takes quite long to perform a large-sample simulation, we provide everyone with our sample results, to answer the following question."
-=======
     "**Question:** Which strategy generates a better result (the fully random strategy or the heuristic-augmented strategy)? Explain why. Could you come up with some potential methods to improve the performance of MCTS in Gomoku games?\n",
     "\n",
     "**Note:** if you had trouble getting the simulation to run, you can turn the block below that starts with *“## MCTS Team Results ”* from a Jupyter **code** block to a Jupyter **markdown** block, so you should still be able to answer the question. "
->>>>>>> ea4b25cb
    ]
   },
   {
