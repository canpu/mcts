import math
import random
import numpy as np
from nose.tools import assert_equal, ok_
from IPython.display import display, HTML, clear_output
from maze_unfinished import MazeEnvironment, MazeAction

from state  import AbstractState  as State
from state  import AbstractAction as Action
from mcts   import Node
from mcts   import MonteCarloSearchTree
from gomoku import *


def test_ok():
    """ If execution gets to this point, print out a happy message """
    try:
        from IPython.display import display_html
        display_html("""<div class="alert alert-success">
        <strong>Tests passed!!</strong>
        </div>""", raw=True)
    except:
        print("Tests passed!!") 


def test_select(select):
    """return true iff select method is implemented correctly
    """
    # initialize a blank Gomoku board
    gomoku_init_state = GomokuState(use_default_heuristics=True, reward_player=0)
    gomoku_init_node  = Node(gomoku_init_state)

    # black makes first move
    black_move_1    = gomoku_init_node.add_child(GomokuAction(0,(4,4)))    

    # consider all moves for white 
    white_move_1    = black_move_1.add_child(GomokuAction(1,(3,4)))
    white_move_2    = black_move_1.add_child(GomokuAction(1,(3,5)))
    white_move_3    = black_move_1.add_child(GomokuAction(1,(4,5)))
    white_move_4    = black_move_1.add_child(GomokuAction(1,(5,5)))
    white_move_5    = black_move_1.add_child(GomokuAction(1,(5,4)))
    white_move_6    = black_move_1.add_child(GomokuAction(1,(5,3)))
    white_move_7    = black_move_1.add_child(GomokuAction(1,(4,3)))
    white_move_8    = black_move_1.add_child(GomokuAction(1,(3,3)))

    # set the reward and sample count for black moves
    black_move_1.num_samples, white_move_1.tot_reward = (13,35)

    # set the reward and sample count for white moves
    white_move_1.num_samples, white_move_1.tot_reward = (1,  1)
    white_move_2.num_samples, white_move_2.tot_reward = (2,  4)
    white_move_3.num_samples, white_move_3.tot_reward = (5, 25)
    white_move_4.num_samples, white_move_4.tot_reward = (1,  3)
    white_move_5.num_samples, white_move_5.tot_reward = (1,  1)
    white_move_6.num_samples, white_move_6.tot_reward = (1,  1)
    white_move_7.num_samples, white_move_7.tot_reward = (1,  0)
    white_move_8.num_samples, white_move_8.tot_reward = (1,  0)

    # check that the correct action was selected
    assert_equal(select(black_move_1, 0.00)[0], GomokuAction(1,(4,5)), "wrong action selected!")
    assert_equal(select(black_move_1, 1.50)[0], GomokuAction(1,(4,5)), "wrong action selected!")
    assert_equal(select(black_move_1, 1.60)[0], GomokuAction(1,(5,5)), "wrong action selected!")
    assert_equal(select(black_move_1, 10.0)[0], GomokuAction(1,(5,5)), "wrong action selected!")

    # check that the correct node was selected
    assert_equal(select(black_move_1, 0.00)[1], white_move_3, "wrong child node selected!")
    assert_equal(select(black_move_1, 1.50)[1], white_move_3, "wrong child node selected!")
    assert_equal(select(black_move_1, 1.60)[1], white_move_4, "wrong child node selected!")
    assert_equal(select(black_move_1, 10.0)[1], white_move_4, "wrong child node selected!")

    return True


def test_expand(expand):
    """return true iff expand method is implemented correctly
    """
    # initialize a blank Gomoku board
    gomoku_init_state = GomokuState(use_default_heuristics=True, reward_player=0)
    gomoku_init_node  = Node(gomoku_init_state)

    # black makes first move
    init_node     = Node(gomoku_init_state)
    black_node    = init_node.add_child(GomokuAction(0,(4,4)))
    black_actions = list(black_node.unused_edges)
    num_edges     = len(black_actions)
    num_samples   = 500
    deviation     = .20
    white_nodes   = list([black_node.add_child(action) for 
                          action in black_actions])

    # count the results of calling `expand` many times
    frequency_dict  = {}
    for i in range(num_edges * num_samples):
        init_node  = Node(gomoku_init_state)
        black_node = init_node.add_child(GomokuAction(0,(4,4)))
        white_node = expand(black_node)
        if (white_node not in white_nodes):
            print(white_node)
            raise ValueError("returned a Node that is not associated with an untried action!")
        if str(white_node) in frequency_dict: 
            frequency_dict[str(white_node)] += 1
        else:        
            frequency_dict[str(white_node)]  = 1

    # check that expand is behaving via random selection
    for value in frequency_dict.values():
        if (abs(value - num_samples) > 
            num_samples * deviation):
            raise ValueError("possible actions are not being sampled uniformly at randomly!") 
   
    # check that exception is raised
    init_node       = Node(gomoku_init_state)
    black_node      = init_node.add_child(GomokuAction(0,(4,4)))
    white_move_1    = black_node.add_child(GomokuAction(1,(3,4)))
    white_move_2    = black_node.add_child(GomokuAction(1,(3,5)))
    white_move_3    = black_node.add_child(GomokuAction(1,(4,5)))
    white_move_4    = black_node.add_child(GomokuAction(1,(5,5)))
    white_move_5    = black_node.add_child(GomokuAction(1,(5,4)))
    white_move_6    = black_node.add_child(GomokuAction(1,(5,3)))
    white_move_7    = black_node.add_child(GomokuAction(1,(4,3)))
    white_move_8    = black_node.add_child(GomokuAction(1,(3,3)))
    try:
        expand(black_node)
    except Exception:
        pass
    else:
       raise Exception("Should throw an exception for trying to expand a node that has already been expanded")
    return True


def test_default_rollout_policy(default_rollout_policy):
    """return true iff default_rollout_policy method is implemented correctly
    """
    gomoku_init_state = GomokuState(use_default_heuristics=True, reward_player=0)
    frequency_dict    = {}
    for i in range(100):
        val = default_rollout_policy(gomoku_init_state)
        if val in frequency_dict:
            frequency_dict[val] += 1
        else:
            frequency_dict[val] = 1
    lower_bound = 40
    upper_bound = 70
    # check to see if the frequency is within a reasonable bound 
    if not(frequency_dict[1] > lower_bound and 
           frequency_dict[1] < upper_bound):
        raise ValueError("not performing random rollout policy correctly!")
    return True


def test_backpropagate(backpropagate):
    """return true iff backpropagate method is implemented correctly
    """
    init_state = GomokuState(use_default_heuristics=True, reward_player=0)
    init_node  = Node(init_state)

    # assemble all of the moves 
    black_move_0    = init_node.add_child(GomokuAction(0,(4,4)))
    white_move_1    = black_move_0.add_child(GomokuAction(1,(5,4)))     
    black_move_2    = white_move_1.add_child(GomokuAction(1,(6,4)))         
    black_move_3    = white_move_1.add_child(GomokuAction(1,(5,5)))   
    black_move_4    = white_move_1.add_child(GomokuAction(1,(5,3)))
    white_move_5    = black_move_2.add_child(GomokuAction(1,(6,5)))   
    white_move_6    = black_move_2.add_child(GomokuAction(1,(7,4)))   
   
    # assign values to the "terminal" moves and back-propagate
    backpropagate(black_move_2,  5)
    backpropagate(black_move_3, -1)
    backpropagate(black_move_4,  3)
    backpropagate(white_move_5, -4)
    backpropagate(white_move_6,  3)

    # check the values of the nodes in regards to num_samples and tot_reward
    assert_equal(black_move_0.num_samples, 5, "wrong number of samples!")
    assert_equal(white_move_1.num_samples, 5, "wrong number of samples!")
    assert_equal(black_move_2.num_samples, 3, "wrong number of samples!")
    assert_equal(black_move_3.num_samples, 1, "wrong number of samples!")
    assert_equal(black_move_4.num_samples, 1, "wrong number of samples!")
    assert_equal(white_move_5.num_samples, 1, "wrong number of samples!")
    assert_equal(white_move_6.num_samples, 1, "wrong number of samples!")
    assert_equal(black_move_0.tot_reward, 6, "wrong total reward!")
    assert_equal(white_move_1.tot_reward, 6, "wrong total reward!")
    assert_equal(black_move_2.tot_reward, 4, "wrong total reward!")
    assert_equal(black_move_3.tot_reward, -1, "wrong total reward!")
    assert_equal(black_move_4.tot_reward, 3, "wrong total reward!")
    assert_equal(white_move_5.tot_reward, -4, "wrong total reward!")
    assert_equal(white_move_6.tot_reward, 3, "wrong total reward!")

    return True


def test_reward(maze_class):
    """if reward method is implemented correctly"""
    obstacles = {(2, 2), (3, 3), (4, 3), (4, 4)}
    targets = {(1, 2): 3, (2, 4): 4, (3, 1): 2, (4, 2): 1}
    env = MazeEnvironment(xlim=(0, 4), ylim=(0, 4), obstacles=obstacles,
                          targets=targets, is_border_obstacle_filled=True)
    state = maze_class(environment=env, time_remains=15)
    state.add_agent((2, 3), (3, 2))
    assert_equal(state.reward, 0.0)
    state.paths[0].append((2, 4))
    assert_equal(state.reward, 4.0)
    state.paths[1].append((3, 1))
    assert_equal(state.reward, 6.0)
    state.paths[0].append((1, 2))
    assert_equal(state.reward, 9.0)
    state.paths[1].append((4, 2))
    assert_equal(state.reward, 10.0)
    return True


def test_is_terminal(maze_class):
    """if is_terminal method is implemented correctly"""
    obstacles = {(2, 2), (3, 3), (4, 3), (4, 4)}
    targets = {(1, 2): 3, (2, 4): 4, (3, 1): 2, (4, 2): 1}
    env = MazeEnvironment(xlim=(0, 4), ylim=(0, 4), obstacles=obstacles,
                          targets=targets, is_border_obstacle_filled=True)
    for time in range(-10, 11):
        state = maze_class(environment=env, time_remains=time)
        assert_equal(state.is_terminal, time > 0)
    return True


def test_possible_actions(maze_class):
    """if possible_actions method is implemented correctly"""
    obstacles = {(2, 2), (3, 3), (4, 3), (4, 4)}
    targets = {(1, 2): 3, (2, 4): 4, (3, 1): 2, (4, 2): 1}
    env = MazeEnvironment(xlim=(0, 4), ylim=(0, 4), obstacles=obstacles,
                          targets=targets, is_border_obstacle_filled=True)
    state = maze_class(environment=env, time_remains=15)
    state.add_agent((2, 3), (3, 2))
    assert_equal(set(state.possible_actions),
                 {MazeAction(0, (1, 3)), MazeAction(0, (2, 4))})
    state.switch_agent()
    assert_equal(set(state.possible_actions),
                 {MazeAction(1, (3, 1)), MazeAction(0, (4, 2))})
    state.switch_agent()
    state.paths[0].append((2, 4))
    assert_equal(set(state.possible_actions),
                 {MazeAction(0, (1, 4)), MazeAction(0, (3, 4)),
                  MazeAction(0, (2, 3))})
    state.switch_agent()
    state.paths[1].append((4, 2))
    assert_equal(set(state.possible_actions),
                 {MazeAction(1, (3, 2)), MazeAction(1, (4, 1))})
    return True


<<<<<<< HEAD
def test_take_action(maze_class):
    """if execute_action method is implemented correctly"""
    obstacles = {(2, 2), (3, 3), (4, 3), (4, 4)}
    targets = {(1, 2): 3, (2, 4): 4, (3, 1): 2, (4, 2): 1}
    env = MazeEnvironment(xlim=(0, 4), ylim=(0, 4), obstacles=obstacles,
                          targets=targets, is_border_obstacle_filled=True)
    state = maze_class(environment=env, time_remains=15)
    state.add_agent((2, 3), (3, 2))
    state.execute_action(MazeAction(0, (2, 4)))
    assert_equal(state.paths[0], [(2, 3), (2, 4)])
    assert_equal(state.time_remains, 15)
    assert_equal(state.turn, 1)
    state.execute_action(MazeAction(1, (4, 2)))
    assert_equal(state.paths[1], [(3, 2), (4, 2)])
    assert_equal(state.time_remains, 14)
    assert_equal(state.turn, 0)
    state.execute_action(MazeAction(0, (1, 4)))
    assert_equal(state.paths[0], [(2, 3), (2, 4), (1, 4)])
    assert_equal(state.time_remains, 14)
    assert_equal(state.turn, 1)
    state.execute_action(MazeAction(1, (4, 1)))
    assert_equal(state.paths[1], [(3, 2), (4, 2), (4, 1)])
    assert_equal(state.time_remains, 13)
    assert_equal(state.turn, 0)
    return True
=======
def test_take_action(MazeState):
    """if take_action method is implemented correctly"""
    # TODO 
    return True
    
>>>>>>> c867ae10
<|MERGE_RESOLUTION|>--- conflicted
+++ resolved
@@ -246,7 +246,6 @@
     return True
 
 
-<<<<<<< HEAD
 def test_take_action(maze_class):
     """if execute_action method is implemented correctly"""
     obstacles = {(2, 2), (3, 3), (4, 3), (4, 4)}
@@ -271,11 +270,4 @@
     assert_equal(state.paths[1], [(3, 2), (4, 2), (4, 1)])
     assert_equal(state.time_remains, 13)
     assert_equal(state.turn, 0)
-    return True
-=======
-def test_take_action(MazeState):
-    """if take_action method is implemented correctly"""
-    # TODO 
-    return True
-    
->>>>>>> c867ae10
+    return True